--- conflicted
+++ resolved
@@ -1,13 +1,8 @@
 [tox]
 downloadcache = {toxworkdir}/cache/
 envlist = # sort by django version, next by python version
-    {core,example,docs}-py{35,36,py37}-django21,
-<<<<<<< HEAD
-    {core,example,docs}-py{35,36,py37}-django22,
-    {core,example,docs}-py{36,py37}-django30,
-=======
+    {core,example,docs}-py{36,py37,py38}-django30,
     {core,example,docs}-py{35,36,py37,py38}-django22,
->>>>>>> 5d49d227
 
 [testenv]
 passenv = DATABASE_URL
@@ -20,7 +15,6 @@
     example: example_project
     docs: docs
 commands =
-    django21: python {toxinidir}/manage.py makemigrations --check --dry-run
     django22: python {toxinidir}/manage.py makemigrations --check --dry-run
     django30: python {toxinidir}/manage.py makemigrations --check --dry-run
     core: py.test --cov=guardian
@@ -38,6 +32,5 @@
     docs: sphinx
     docs: sphinx_rtd_theme
     docs: setuptools_scm
-    django21: django>=2.1,<2.2
     django22: django>=2.2,<2.3
-    django30: django>=3.0b1,<3.1+    django30: django>=3.0rc1,<3.1