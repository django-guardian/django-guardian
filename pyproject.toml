--- conflicted
+++ resolved
@@ -1,6 +1,6 @@
 [project]
 name = "django-guardian"
-version = "3.0.4"
+version = "3.0.5"
 description = "Per object permissions for Django"
 keywords = ["django", "permissions", "authorization", "object", "row", "level"]
 readme = "README.md"
@@ -123,7 +123,6 @@
 Changelog = "https://github.com/django-guardian/django-guardian/releases"
 
 [dependency-groups]
-# PACKAGES=( 'psycopg2-binary' 'mysqlclient')
 dev = [
     "django-environ>=0.12.0",
     "pytest>=8.3.4",
@@ -136,24 +135,15 @@
     "mkdocstrings>=0.29.1",
     "mkdocstrings-python>=1.16.10",
     "mypy>=1.15.0",
-<<<<<<< HEAD
+    "pre-commit>=4.2.0",
+    "pyupgrade>=3.20.0",
+    "ruff>=0.12.0"
 ]
 ci = [
     "psycopg2-binary>=2.9.10",
     "mysqlclient>=2.2.7",
-    { include-group = "dev" }
-=======
-    "mysqlclient>=2.2.7",
-    "pre-commit>=4.2.0",
-    "psycopg2-binary>=2.9.10",
-    "pytest>=8.3.4",
-    "pytest-cov>=5.0.0",
-    "pytest-django>=4.9.0",
-    "pyupgrade>=3.20.0",
-    "ruff>=0.12.0",
->>>>>>> a5160203
+    {include-group = "dev"}
 ]
-
 
 [tool.ruff]
 line-length = 120
