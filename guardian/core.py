--- conflicted
+++ resolved
@@ -145,7 +145,6 @@
         Returns cache key for ``_obj_perms_cache`` dict.
         """
         ctype = ContentType.objects.get_for_model(obj)
-<<<<<<< HEAD
         return (ctype.id, force_text(obj.pk))
 
     def prefetch_perms(self, objects):
@@ -222,7 +221,4 @@
             else:
                 self._obj_perms_cache[key] = [perm.permission.codename]
 
-        return True
-=======
-        return (ctype.id, obj.pk)
->>>>>>> dd30ac07
+        return True