--- conflicted
+++ resolved
@@ -426,15 +426,8 @@
         return group_rel_model.objects.filter(**group_filters).distinct()
     else:
         group_perms_mapping = defaultdict(list)
-<<<<<<< HEAD
         groups_with_perms = get_groups_with_perms(obj, only_with_perms_in=only_with_perms_in)
-        qs = group_model.objects.filter(group__in=groups_with_perms).prefetch_related(
-            "group", "permission"
-        )
-=======
-        groups_with_perms = get_groups_with_perms(obj)
         qs = group_model.objects.filter(group__in=groups_with_perms).prefetch_related("group", "permission")
->>>>>>> 0697e33c
         if group_model.objects.is_generic():
             qs = qs.filter(object_pk=obj.pk, content_type=ctype)
         else:
